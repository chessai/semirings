{-# LANGUAGE BangPatterns               #-}
{-# LANGUAGE CPP                        #-}
{-# LANGUAGE DeriveDataTypeable         #-}
{-# LANGUAGE DeriveFoldable             #-}
{-# LANGUAGE DeriveFunctor              #-}
{-# LANGUAGE DeriveGeneric              #-}
{-# LANGUAGE DeriveTraversable          #-}
{-# LANGUAGE FlexibleContexts           #-}
{-# LANGUAGE GeneralizedNewtypeDeriving #-}
{-# LANGUAGE NoImplicitPrelude          #-}
{-# LANGUAGE Rank2Types                 #-}
{-# LANGUAGE ScopedTypeVariables        #-}
{-# LANGUAGE StandaloneDeriving         #-}

{-# OPTIONS_GHC -Wall #-}

-----------------------------------------------------------------------------
-- |
-- A class for semirings (types with two binary operations, one commutative and one associative, and two respective identities), with various general-purpose instances.
--
-----------------------------------------------------------------------------

module Data.Semiring
  ( -- * Semiring typeclass
    Semiring(..)
  , (+)
  , (*)
  , (^)
  , foldMapP
  , foldMapT
  , sum
  , product
  , sum'
  , product'

    -- * Types
  , Add(..)
  , Mul(..)
  , WrappedNum(..)
  , IntSetOf(..)
  , IntMapOf(..)

    -- * Ring typeclass
  , Ring(..)
  , (-)
  , minus
  ) where

import           Control.Applicative (Applicative(..), Const(..), liftA2)
import           Data.Bool (Bool(..), (||), (&&), not)
#if MIN_VERSION_base(4,7,0)
import           Data.Coerce (Coercible, coerce)
#endif
import           Data.Complex (Complex(..))
import           Data.Eq (Eq(..))
import           Data.Fixed (Fixed, HasResolution)
import           Data.Foldable (Foldable(foldMap))
import qualified Data.Foldable as Foldable
import           Data.Function ((.), const, id)
#if defined(VERSION_unordered_containers) || defined(VERSION_containers)
import           Data.Function (flip)
#endif
import           Data.Functor (Functor(..))
#if MIN_VERSION_base(4,12,0)
import           Data.Functor.Contravariant (Predicate(..), Equivalence(..), Op(..))
#endif
import           Data.Functor.Identity (Identity(..))
#if defined(VERSION_unordered_containers)
import           Data.Hashable (Hashable)
import           Data.HashMap.Strict (HashMap)
import qualified Data.HashMap.Strict as HashMap
import           Data.HashSet (HashSet)
import qualified Data.HashSet as HashSet
#endif
import           Data.Int (Int, Int8, Int16, Int32, Int64)
import qualified Data.List as List
import           Data.Maybe (Maybe(..))
#if MIN_VERSION_base(4,12,0)
import           Data.Monoid (Ap(..))
#endif
#if defined(VERSION_containers)
import           Data.IntMap (IntMap)
import qualified Data.IntMap as IntMap
import           Data.IntSet (IntSet)
import qualified Data.IntSet as IntSet
import           Data.Map (Map)
import qualified Data.Map as Map
#endif
<<<<<<< HEAD
import           Data.Monoid (Monoid(..),Dual(..), Product(..), Sum(..))
import           Data.Ord (Ord)
=======
import           Data.Monoid (Monoid(..), Dual(..))
import           Data.Ord (Ord(..), Ordering(..), compare)
>>>>>>> d7d47c3d
#if MIN_VERSION_base(4,6,0)
import           Data.Ord (Down(..))
#endif
import           Data.Proxy (Proxy(..))
import           Data.Ratio (Ratio, Rational, (%))
import           Data.Semigroup (Semigroup(..))
#if defined(VERSION_containers)
import           Data.Set (Set)
import qualified Data.Set as Set
#endif
-- #if defined(VERSION_primitive)
-- import           Data.Primitive.Array (Array(..))
-- import qualified Data.Primitive.Array as Array
-- #endif
import           Data.Traversable (Traversable)
import           Data.Typeable (Typeable)
#if defined(VERSION_vector)
import           Data.Bool (otherwise)
import           Data.Ord (Ordering(..), compare, min, max)
import           Data.Vector (Vector)
import qualified Data.Vector as Vector
import qualified Data.Vector.Storable as SV
import qualified Data.Vector.Unboxed as UV
#endif
import           Data.Word (Word, Word8, Word16, Word32, Word64)
import           Foreign.C.Types
  (CChar, CClock, CDouble, CFloat, CInt,
   CIntMax, CIntPtr, CLLong, CLong,
   CPtrdiff, CSChar, CSUSeconds, CShort,
   CSigAtomic, CSize, CTime, CUChar, CUInt,
   CUIntMax, CUIntPtr, CULLong, CULong,
   CUSeconds, CUShort, CWchar)
import           Foreign.Ptr (IntPtr, WordPtr)
import           Foreign.Storable (Storable)
import           GHC.Base (build)
import           GHC.Enum (Enum, Bounded)
import           GHC.Float (Float, Double)
#if MIN_VERSION_base(4,6,1)
import           GHC.Generics (Generic,Generic1)
#endif
import           GHC.IO (IO)
import           GHC.Integer (Integer)
import qualified GHC.Num as Num
import           GHC.Read (Read)
import           GHC.Real (Integral, Fractional, Real, RealFrac)
import           GHC.Show (Show)
import           Numeric.Natural (Natural)
import           System.Posix.Types
  (CCc, CDev, CGid, CIno, CMode, CNlink,
   COff, CPid, CRLim, CSpeed, CSsize,
   CTcflag, CUid, Fd)

infixl 7 *, `times`
infixl 6 +, `plus`, -, `minus`
infixr 8 ^

{--------------------------------------------------------------------
  Helpers
--------------------------------------------------------------------}

-- | Raise a number to a non-negative integral power.
-- If the power is negative, this will return 'zero'.
{-# SPECIALISE [1] (^) ::
        Integer -> Integer -> Integer,
        Integer -> Int -> Integer,
        Int -> Int -> Int #-}
{-# INLINABLE [1] (^) #-} -- See note [Inlining (^)]
(^) :: (Semiring a, Integral b) => a -> b -> a
x ^ y = getMul (stimes y (Mul x))

{- Note [Inlining (^)]
   ~~~~~~~~~~~~~~~~~~~
   The INLINABLE pragma allows (^) to be specialised at its call sites.
   If it is called repeatedly at the same type, that can make a huge
   difference, because of those constants which can be repeatedly
   calculated.

   Currently the fromInteger calls are not floated because we get
             \d1 d2 x y -> blah
   after the gentle round of simplification.
-}

{- Rules for powers with known small exponent
    see Trac #5237
    For small exponents, (^) is inefficient compared to manually
    expanding the multiplication tree.
    Here, rules for the most common exponent types are given.
    The range of exponents for which rules are given is quite
    arbitrary and kept small to not unduly increase the number of rules.
    It might be desirable to have corresponding rules also for
    exponents of other types (e.g., Word), but it's doubtful they
    would fire, since the exponents of other types tend to get
    floated out before the rule has a chance to fire. (Why?)

    Note: Trying to save multiplication by sharing the square for
    exponents 4 and 5 does not save time, indeed, for Double, it is
    up to twice slower, so the rules contain flat sequences of
    multiplications.
-}

{-# RULES
"^0/Int" forall x. x ^ (0 :: Int) = one
"^1/Int" forall x. x ^ (1 :: Int) = let u = x in u
"^2/Int" forall x. x ^ (2 :: Int) = let u = x in u*u
"^3/Int" forall x. x ^ (3 :: Int) = let u = x in u*u*u
"^4/Int" forall x. x ^ (4 :: Int) = let u = x in u*u*u*u
"^5/Int" forall x. x ^ (5 :: Int) = let u = x in u*u*u*u*u
"^0/Integer" forall x. x ^ (0 :: Integer) = one
"^1/Integer" forall x. x ^ (1 :: Integer) = let u = x in u
"^2/Integer" forall x. x ^ (2 :: Integer) = let u = x in u*u
"^3/Integer" forall x. x ^ (3 :: Integer) = let u = x in u*u*u
"^4/Integer" forall x. x ^ (4 :: Integer) = let u = x in u*u*u*u
"^5/Integer" forall x. x ^ (5 :: Integer) = let u = x in u*u*u*u*u
  #-}

-- | Infix shorthand for 'plus'.
(+) :: Semiring a => a -> a -> a
(+) = plus
{-# INLINE (+) #-}

-- | Infix shorthand for 'times'.
(*) :: Semiring a => a -> a -> a
(*) = times
{-# INLINE (*) #-}

-- | Infix shorthand for 'minus'.
(-) :: Ring a => a -> a -> a
(-) = minus
{-# INLINE (-) #-}

-- | Map each element of the structure to a semiring, and combine the results
--   using 'plus'.
foldMapP :: (Foldable t, Semiring s) => (a -> s) -> t a -> s
foldMapP f = Foldable.foldr (plus  . f) zero
{-# INLINE foldMapP #-}

-- | Map each element of the structure to a semiring, and combine the results
--   using 'times'.
foldMapT :: (Foldable t, Semiring s) => (a -> s) -> t a -> s
foldMapT f = Foldable.foldr (times . f) one
{-# INLINE foldMapT #-}

#if MIN_VERSION_base(4,7,0)
infixr 9 #.
(#.) :: Coercible b c => (b -> c) -> (a -> b) -> a -> c
(#.) _ = coerce

-- | The 'sum' function computes the additive sum of the elements in a structure.
--   This function is lazy. For a strict version, see 'sum''.
sum :: (Foldable t, Semiring a) => t a -> a
sum = getAdd #. foldMap Add
{-# INLINE sum #-}

-- | The 'product' function computes the product of the elements in a structure.
--   This function is lazy. for a strict version, see 'product''.
product :: (Foldable t, Semiring a) => t a -> a
product = getMul #. foldMap Mul
{-# INLINE product #-}

#else

-- | The 'sum' function computes the additive sum of the elements in a structure.
--   This function is lazy. For a strict version, see 'sum''.
sum :: (Foldable t, Semiring a) => t a -> a
sum = getAdd . foldMap Add
{-# INLINE sum #-}

-- | The 'product' function computes the product of the elements in a structure.
--   This function is lazy. for a strict version, see 'product''.
product :: (Foldable t, Semiring a) => t a -> a
product = getMul . foldMap Mul
{-# INLINE product #-}

#endif

-- | The 'sum'' function computes the additive sum of the elements in a structure.
--   This function is strict. For a lazy version, see 'sum'.
sum'  :: (Foldable t, Semiring a) => t a -> a
sum'  = Foldable.foldl' plus zero
{-# INLINE sum' #-}

-- | The 'product'' function computes the additive sum of the elements in a structure.
--   This function is strict. For a lazy version, see 'product'.
product' :: (Foldable t, Semiring a) => t a -> a
product' = Foldable.foldl' times one
{-# INLINE product' #-}

-- | Monoid under 'plus'. Analogous to 'Data.Monoid.Sum', but
--   uses the 'Semiring' constraint rather than 'Num'.
newtype Add a = Add { getAdd :: a }
  deriving
    ( Bounded
    , Enum
    , Eq
    , Foldable
    , Fractional
    , Functor
#if MIN_VERSION_base(4,6,1)
    , Generic
    , Generic1
#endif
    , Num.Num
    , Ord
    , Read
    , Real
    , RealFrac
    , Show
    , Storable
    , Traversable
    , Typeable
    )

instance Semiring a => Semigroup (Add a) where
  Add a <> Add b = Add (a + b)
  {-# INLINE (<>) #-}

instance Semiring a => Monoid (Add a) where
  mempty = Add zero
  mappend = (<>)
  {-# INLINE mempty #-}
  {-# INLINE mappend #-}

-- | Monoid under 'times'. Analogous to 'Data.Monoid.Product', but
--   uses the 'Semiring' constraint rather than 'Num'.
newtype Mul a = Mul { getMul :: a }
  deriving
    ( Bounded
    , Enum
    , Eq
    , Foldable
    , Fractional
    , Functor
#if MIN_VERSION_base(4,6,1)
    , Generic
    , Generic1
#endif
    , Num.Num
    , Ord
    , Read
    , Real
    , RealFrac
    , Show
    , Storable
    , Traversable
    , Typeable
    )

instance Semiring a => Semigroup (Mul a) where
  Mul a <> Mul b = Mul (a * b)
  {-# INLINE (<>) #-}

instance Semiring a => Monoid (Mul a) where
  mempty = Mul one
  mappend = (<>)
  {-# INLINE mempty #-}
  {-# INLINE mappend #-}

-- | Provide Semiring and Ring for an arbitrary Num. It is useful with GHC 8.6+'s DerivingVia extension.
newtype WrappedNum a = WrapNum { unwrapNum :: a }
  deriving
    ( Bounded
    , Enum
    , Eq
    , Foldable
    , Fractional
    , Functor
#if MIN_VERSION_base(4,6,1)
    , Generic
    , Generic1
#endif
    , Num.Num
    , Ord
    , Read
    , Real
    , RealFrac
    , Show
    , Storable
    , Traversable
    , Typeable
    )

instance Num.Num a => Semiring (WrappedNum a) where
  plus  = (Num.+)
  zero  = 0
  times = (Num.*)
  one   = 1

instance Num.Num a => Ring (WrappedNum a) where
  negate = Num.negate

{--------------------------------------------------------------------
  Classes
--------------------------------------------------------------------}

-- | The class of semirings (types with two binary
-- operations and two respective identities). One
-- can think of a semiring as two monoids of the same
-- underlying type, with the first being commutative.
-- In the documentation, you will often see the first
-- monoid being referred to as 'additive', and the second
-- monoid being referred to as 'multiplicative', a typical
-- convention when talking about semirings.
--
-- For any type R with a 'Prelude.Num'
-- instance, the additive monoid is (R, '(Prelude.+)', 0)
-- and the multiplicative monoid is (R, '(Prelude.*)', 1).
--
-- For 'Prelude.Bool', the additive monoid is ('Prelude.Bool', 'Prelude.||', 'Prelude.False')
-- and the multiplicative monoid is ('Prelude.Bool', 'Prelude.&&', 'Prelude.True').
--
-- Instances should satisfy the following laws:
--
-- [/additive identity/]
--     @x '+' 'zero' = 'zero' '+' x = x@
-- [/additive associativity/]
--     @x '+' (y '+' z) = (x '+' y) '+' z@
-- [/additive commutativity/]
--     @x '+' y = y '+' x@
-- [/multiplicative identity/]
--     @x '*' 'one' = 'one' '*' x = x@
-- [/multiplicative associativity/]
--     @x '*' (y '*' z) = (x '*' y) '*' z@
-- [/left- and right-distributivity of '*' over '+'/]
--     @x '*' (y '+' z) = (x '*' y) '+' (x '*' z)@
--     @(x '+' y) '*' z = (x '*' z) '+' (y '*' z)@
-- [/annihilation/]
--     @'zero' '*' x = x '*' 'zero' = 'zero'@

class Semiring a where
#if __GLASGOW_HASKELL__ >= 708
  {-# MINIMAL plus, zero, times, one #-}
#endif
  plus  :: a -> a -> a -- ^ Commutative Operation
  zero  :: a           -- ^ Commutative Unit
  times :: a -> a -> a -- ^ Associative Operation
  one   :: a           -- ^ Associative Unit

-- | The class of semirings with an additive inverse.
--
--     @'negate' a '+' a = 'zero'@

class Semiring a => Ring a where
#if __GLASGOW_HASKELL__ >= 708
  {-# MINIMAL negate #-}
#endif
  negate :: a -> a

-- | Subtract two 'Ring' values. For any type 'R' with
-- a 'Prelude.Num' instance, this is the same as '(Prelude.-)'.
--
--     @x `minus` y = x '+' 'negate' y@
minus :: Ring a => a -> a -> a
minus x y = x + negate y
{-# INLINE minus #-}

{--------------------------------------------------------------------
  Instances (base)
--------------------------------------------------------------------}

instance Semiring b => Semiring (a -> b) where
  plus f g x  = f x `plus` g x
  zero        = const zero
  times f g x = f x `times` g x
  one         = const one
  {-# INLINE plus  #-}
  {-# INLINE zero  #-}
  {-# INLINE times #-}
  {-# INLINE one   #-}

instance Ring b => Ring (a -> b) where
  negate f x = negate (f x)
  {-# INLINE negate #-}

instance Semiring () where
  plus _ _  = ()
  zero      = ()
  times _ _ = ()
  one       = ()
  {-# INLINE plus  #-}
  {-# INLINE zero  #-}
  {-# INLINE times #-}
  {-# INLINE one   #-}

instance Ring () where
  negate _ = ()
  {-# INLINE negate #-}

instance Semiring (Proxy a) where
  plus _ _  = Proxy
  zero      = Proxy
  times _ _ = Proxy
  one       = Proxy
  {-# INLINE plus  #-}
  {-# INLINE zero  #-}
  {-# INLINE times #-}
  {-# INLINE one   #-}

instance Semiring Bool where
  plus  = (||)
  zero  = False
  times = (&&)
  one   = True
  {-# INLINE plus  #-}
  {-# INLINE zero  #-}
  {-# INLINE times #-}
  {-# INLINE one   #-}

instance Ring Bool where
  negate = not
  {-# INLINE negate #-}

-- | The 'Semiring' instance for '[a]' can be interpreted as
--   treating each element of the list as coefficients to a
--   polynomial in one variable.
--
-- ==== __Examples__
--
-- @poly1 = [1,2,3] :: [Int]@
-- @poly2 = [  2,1] :: [Int]@
-- @poly1 * poly2 = [2,5,8,3]@
-- fromList [2,5,8,3]
instance Semiring a => Semiring [a] where
  zero = []
  one  = [one]
  plus  = listAdd -- See Section: List fusion
  times = listTimes -- See Section: List fusion
  {-# INLINE plus  #-}
  {-# INLINE zero  #-}
  {-# INLINE times #-}
  {-# INLINE one   #-}

instance Ring a => Ring [a] where
  negate = fmap negate
  {-# INLINE negate #-}

instance Semiring a => Semiring (Maybe a) where
  zero  = Nothing
  one   = Just one

  plus Nothing y = y
  plus x Nothing = x
  plus (Just x) (Just y) = Just (plus x y)

  times Nothing _ = Nothing
  times _ Nothing = Nothing
  times (Just x) (Just y) = Just (times x y)
  {-# INLINE plus  #-}
  {-# INLINE zero  #-}
  {-# INLINE times #-}
  {-# INLINE one   #-}

instance Ring a => Ring (Maybe a) where
  negate = fmap negate
  {-# INLINE negate #-}

instance Semiring a => Semiring (IO a) where
  zero  = pure zero
  one   = pure one
  plus  = liftA2 plus
  times = liftA2 times
  {-# INLINE plus  #-}
  {-# INLINE zero  #-}
  {-# INLINE times #-}
  {-# INLINE one   #-}

instance Ring a => Ring (IO a) where
  negate = fmap negate
  {-# INLINE negate #-}

instance Semiring a => Semiring (Dual a) where
  zero = Dual zero
  Dual x `plus` Dual y = Dual (y `plus` x)
  one = Dual one
  Dual x `times` Dual y = Dual (y `times` x)
  {-# INLINE plus  #-}
  {-# INLINE zero  #-}
  {-# INLINE times #-}
  {-# INLINE one   #-}

instance Ring a => Ring (Dual a) where
  negate (Dual x) = Dual (negate x)
  {-# INLINE negate #-}

instance Semiring a => Semiring (Const a b) where
  zero = Const zero
  one  = Const one
  plus  (Const x) (Const y) = Const (x `plus`  y)
  times (Const x) (Const y) = Const (x `times` y)
  {-# INLINE plus  #-}
  {-# INLINE zero  #-}
  {-# INLINE times #-}
  {-# INLINE one   #-}

instance Ring a => Ring (Const a b) where
  negate (Const x) = Const (negate x)
  {-# INLINE negate #-}

-- | This instance can suffer due to floating point arithmetic.
instance Ring a => Semiring (Complex a) where
  zero = zero :+ zero
  one  = one  :+ zero
  plus  (x :+ y) (x' :+ y') = plus x x' :+ plus y y'
  times (x :+ y) (x' :+ y')
    = (x * x' - (y * y')) :+ (x * y' + y * x')
  {-# INLINE plus  #-}
  {-# INLINE zero  #-}
  {-# INLINE times #-}
  {-# INLINE one   #-}

instance Ring a => Ring (Complex a) where
  negate (x :+ y) = negate x :+ negate y
  {-# INLINE negate #-}

#if MIN_VERSION_base(4,12,0)
instance (Semiring a, Applicative f) => Semiring (Ap f a) where
  zero  = pure zero
  one   = pure one
  plus  = liftA2 plus
  times = liftA2 times
  {-# INLINE plus  #-}
  {-# INLINE zero  #-}
  {-# INLINE times #-}
  {-# INLINE one   #-}

instance (Ring a, Applicative f) => Ring (Ap f a) where
  negate = fmap negate
  {-# INLINE negate #-}
#endif

#if MIN_VERSION_base(4,12,0)
deriving instance Semiring (Predicate a)
deriving instance Ring (Predicate a)

deriving instance Semiring a => Semiring (Equivalence a)
deriving instance Ring a => Ring (Equivalence a)

deriving instance Semiring a => Semiring (Op a b)
deriving instance Ring a => Ring (Op a b)
#endif

#define deriveSemiring(ty)        \
instance Semiring (ty) where {    \
   zero  = 0                      \
;  one   = 1                      \
;  plus  x y = (Num.+) x y        \
;  times x y = (Num.*) x y        \
;  {-# INLINE zero #-}            \
;  {-# INLINE one  #-}            \
;  {-# INLINE plus #-}            \
;  {-# INLINE times #-}           \
}

deriveSemiring(Int)
deriveSemiring(Int8)
deriveSemiring(Int16)
deriveSemiring(Int32)
deriveSemiring(Int64)
deriveSemiring(Integer)
deriveSemiring(Word)
deriveSemiring(Word8)
deriveSemiring(Word16)
deriveSemiring(Word32)
deriveSemiring(Word64)
deriveSemiring(Float)
deriveSemiring(Double)
deriveSemiring(CUIntMax)
deriveSemiring(CIntMax)
deriveSemiring(CUIntPtr)
deriveSemiring(CIntPtr)
deriveSemiring(CSUSeconds)
deriveSemiring(CUSeconds)
deriveSemiring(CTime)
deriveSemiring(CClock)
deriveSemiring(CSigAtomic)
deriveSemiring(CWchar)
deriveSemiring(CSize)
deriveSemiring(CPtrdiff)
deriveSemiring(CDouble)
deriveSemiring(CFloat)
deriveSemiring(CULLong)
deriveSemiring(CLLong)
deriveSemiring(CULong)
deriveSemiring(CLong)
deriveSemiring(CUInt)
deriveSemiring(CInt)
deriveSemiring(CUShort)
deriveSemiring(CShort)
deriveSemiring(CUChar)
deriveSemiring(CSChar)
deriveSemiring(CChar)
deriveSemiring(IntPtr)
deriveSemiring(WordPtr)
deriveSemiring(Fd)
deriveSemiring(CRLim)
deriveSemiring(CTcflag)
deriveSemiring(CSpeed)
deriveSemiring(CCc)
deriveSemiring(CUid)
deriveSemiring(CNlink)
deriveSemiring(CGid)
deriveSemiring(CSsize)
deriveSemiring(CPid)
deriveSemiring(COff)
deriveSemiring(CMode)
deriveSemiring(CIno)
deriveSemiring(CDev)
deriveSemiring(Natural)
instance Integral a => Semiring (Ratio a) where
  {-# SPECIALIZE instance Semiring Rational #-}
  zero  = 0 % 1
  one   = 1 % 1
  plus  = (Num.+)
  times = (Num.*)
  {-# INLINE zero  #-}
  {-# INLINE one   #-}
  {-# INLINE plus  #-}
  {-# INLINE times #-}
deriving instance Semiring a => Semiring (Identity a)
#if MIN_VERSION_base(4,6,0)
deriving instance Semiring a => Semiring (Down a)
#endif
instance HasResolution a => Semiring (Fixed a) where
  zero  = 0
  one   = 1
  plus  = (Num.+)
  times = (Num.*)
  {-# INLINE zero  #-}
  {-# INLINE one   #-}
  {-# INLINE plus  #-}
  {-# INLINE times #-}

#define deriveRing(ty)          \
instance Ring (ty) where {      \
  negate = Num.negate           \
; {-# INLINE negate #-}         \
}

deriveRing(Int)
deriveRing(Int8)
deriveRing(Int16)
deriveRing(Int32)
deriveRing(Int64)
deriveRing(Integer)
deriveRing(Word)
deriveRing(Word8)
deriveRing(Word16)
deriveRing(Word32)
deriveRing(Word64)
deriveRing(Float)
deriveRing(Double)
deriveRing(CUIntMax)
deriveRing(CIntMax)
deriveRing(CUIntPtr)
deriveRing(CIntPtr)
deriveRing(CSUSeconds)
deriveRing(CUSeconds)
deriveRing(CTime)
deriveRing(CClock)
deriveRing(CSigAtomic)
deriveRing(CWchar)
deriveRing(CSize)
deriveRing(CPtrdiff)
deriveRing(CDouble)
deriveRing(CFloat)
deriveRing(CULLong)
deriveRing(CLLong)
deriveRing(CULong)
deriveRing(CLong)
deriveRing(CUInt)
deriveRing(CInt)
deriveRing(CUShort)
deriveRing(CShort)
deriveRing(CUChar)
deriveRing(CSChar)
deriveRing(CChar)
deriveRing(IntPtr)
deriveRing(WordPtr)
deriveRing(Fd)
deriveRing(CRLim)
deriveRing(CTcflag)
deriveRing(CSpeed)
deriveRing(CCc)
deriveRing(CUid)
deriveRing(CNlink)
deriveRing(CGid)
deriveRing(CSsize)
deriveRing(CPid)
deriveRing(COff)
deriveRing(CMode)
deriveRing(CIno)
deriveRing(CDev)
deriveRing(Natural)
instance Integral a => Ring (Ratio a) where
  negate = Num.negate
  {-# INLINE negate #-}

#if MIN_VERSION_base(4,6,0)
deriving instance Ring a => Ring (Down a)
#endif
deriving instance Ring a => Ring (Identity a)
instance HasResolution a => Ring (Fixed a) where
  negate = Num.negate
  {-# INLINE negate #-}

{--------------------------------------------------------------------
  Instances (containers)
--------------------------------------------------------------------}

#if defined(VERSION_containers)

-- | The multiplication laws are satisfied for
--   any underlying 'Monoid', so we require a
--   'Monoid' constraint instead of a 'Semiring'
--   constraint since 'times' can use
--   the context of either.
instance (Ord a, Monoid a) => Semiring (Set a) where
  zero  = Set.empty
  one   = Set.singleton mempty
  plus  = Set.union
  times xs ys = Foldable.foldMap (flip Set.map ys . mappend) xs
  {-# INLINE plus  #-}
  {-# INLINE zero  #-}
  {-# INLINE times #-}
  {-# INLINE one   #-}

-- | Wrapper to mimic 'Set' ('Data.Semigroup.Sum' 'Int'),
-- 'Set' ('Data.Semigroup.Product' 'Int'), etc.,
-- while having a more efficient underlying representation.
newtype IntSetOf a = IntSetOf { getIntSet :: IntSet }
  deriving
    ( Eq
#if MIN_VERSION_base(4,6,1)
    , Generic
    , Generic1
#endif
    , Ord
    , Read
    , Show
    , Typeable
    , Semigroup
    , Monoid
    )

#if MIN_VERSION_base(4,7,0)
instance (Coercible Int a, Monoid a) => Semiring (IntSetOf a) where
  zero  = coerce IntSet.empty
  one   = coerce IntSet.singleton (mempty :: a)
  plus  = coerce IntSet.union
  xs `times` ys
    = coerce IntSet.fromList
        [ mappend k l
        | k :: a <- coerce IntSet.toList xs
        , l :: a <- coerce IntSet.toList ys
        ]
  {-# INLINE plus  #-}
  {-# INLINE zero  #-}
  {-# INLINE times #-}
  {-# INLINE one   #-}
#endif

-- | The multiplication laws are satisfied for
--   any underlying 'Monoid' as the key type,
--   so we require a 'Monoid' constraint instead of
--   a 'Semiring' constraint since 'times' can use
--   the context of either.
instance (Ord k, Monoid k, Semiring v) => Semiring (Map k v) where
  zero = Map.empty
  one  = Map.singleton mempty one
  plus = Map.unionWith (+)
  xs `times` ys
    = Map.fromListWith (+)
        [ (mappend k l, v * u)
        | (k,v) <- Map.toList xs
        , (l,u) <- Map.toList ys
        ]
  {-# INLINE plus  #-}
  {-# INLINE zero  #-}
  {-# INLINE times #-}
  {-# INLINE one   #-}

-- | Wrapper to mimic 'Map' ('Data.Semigroup.Sum' 'Int') v,
-- 'Map' ('Data.Semigroup.Product' 'Int') v, etc.,
-- while having a more efficient underlying representation.
newtype IntMapOf k v = IntMapOf { getIntMap :: IntMap v }
  deriving
    ( Eq
#if MIN_VERSION_base(4,6,1)
    , Generic
    , Generic1
#endif
    , Ord
    , Read
    , Show
    , Typeable
    , Semigroup
    , Monoid
    )

#if MIN_VERSION_base(4,7,0)
instance (Coercible Int k, Monoid k, Semiring v) => Semiring (IntMapOf k v) where
  zero = coerce (IntMap.empty :: IntMap v)
  one  = coerce (IntMap.singleton :: Int -> v -> IntMap v) (mempty :: k) (one :: v)
  plus = coerce (IntMap.unionWith (+) :: IntMap v -> IntMap v -> IntMap v)
  xs `times` ys
    = coerce (IntMap.fromListWith (+) :: [(Int, v)] -> IntMap v)
        [ (mappend k l, v * u)
        | (k :: k, v :: v) <- coerce (IntMap.toList :: IntMap v -> [(Int, v)]) xs
        , (l :: k, u :: v) <- coerce (IntMap.toList :: IntMap v -> [(Int, v)]) ys
        ]
  {-# INLINE plus  #-}
  {-# INLINE zero  #-}
  {-# INLINE times #-}
  {-# INLINE one   #-}
#endif

#endif

{--------------------------------------------------------------------
  Instances (unordered-containers)
--------------------------------------------------------------------}

#if defined(VERSION_unordered_containers)

-- | The multiplication laws are satisfied for
--   any underlying 'Monoid', so we require a
--   'Monoid' constraint instead of a 'Semiring'
--   constraint since 'times' can use
--   the context of either.
instance (Eq a, Hashable a, Monoid a) => Semiring (HashSet a) where
  zero = HashSet.empty
  one  = HashSet.singleton mempty
  plus = HashSet.union
  times xs ys = Foldable.foldMap (flip HashSet.map ys . mappend) xs
  {-# INLINE plus  #-}
  {-# INLINE zero  #-}
  {-# INLINE times #-}
  {-# INLINE one   #-}

-- | The multiplication laws are satisfied for
--   any underlying 'Monoid' as the key type,
--   so we require a 'Monoid' constraint instead of
--   a 'Semiring' constraint since 'times' can use
--   the context of either.
instance (Eq k, Hashable k, Monoid k, Semiring v) => Semiring (HashMap k v) where
  zero = HashMap.empty
  one  = HashMap.singleton mempty one
  plus = HashMap.unionWith (+)
  xs `times` ys
    = HashMap.fromListWith (+)
        [ (mappend k l, v * u)
        | (k,v) <- HashMap.toList xs
        , (l,u) <- HashMap.toList ys
        ]
  {-# INLINE plus  #-}
  {-# INLINE zero  #-}
  {-# INLINE times #-}
  {-# INLINE one   #-}
#endif

{--------------------------------------------------------------------
  Instances (primitive)
--------------------------------------------------------------------}

#if defined(VERSION_primitive)
-- | The multiplication laws are satisfied for
--   any underlying 'Monoid', so we require a
--   'Monoid' constraint instead of a 'Semiring'
--   constraint since 'times' can use
--   the context of either.
-- instance (Monoid a) => Semiring (Array a) where
--   zero  = mempty
--   one   = runST e where
--     e :: forall s. Monoid a => ST s (Array a)
--     e = (Array.newArray 1 mempty) >>= Array.unsafeFreezeArray
--   plus _ _ = mempty
--   times _ _ = mempty
--   {-# INLINE plus  #-}
--   {-# INLINE zero  #-}
--   {-# INLINE times #-}
--   {-# INLINE one   #-}
#endif

{--------------------------------------------------------------------
  Instances (vector)
--------------------------------------------------------------------}

#if defined(VERSION_vector)
-- | The 'Semiring' instance for 'Vector a' can be interpreted as
--   treating each element of the list as coefficients to a
--   polynomial in one variable.
--
-- ==== __Examples__
--
-- @poly1 = Vector.fromList [1,2,3 :: Int]@
-- @poly2 = Vector.fromList [  2,1 :: Int]@
-- @poly1 * poly2@
-- fromList [2,5,8,3]
instance Semiring a => Semiring (Vector a) where
  zero  = Vector.empty
  one   = Vector.singleton one
  plus xs ys =
    case compare (Vector.length xs) (Vector.length ys) of
      EQ -> Vector.zipWith (+) xs ys
      LT -> Vector.unsafeAccumulate (+) ys (Vector.indexed xs)
      GT -> Vector.unsafeAccumulate (+) xs (Vector.indexed ys)
  times signal kernel
    | Vector.null signal = Vector.empty
    | Vector.null kernel = Vector.empty
    | otherwise = Vector.generate (slen + klen - 1) f
    where
      !slen = Vector.length signal
      !klen = Vector.length kernel
      f n = Foldable.foldl'
        (\a k -> a +
                 Vector.unsafeIndex signal k *
                 Vector.unsafeIndex kernel (n - k)
        )
        zero
        [kmin .. kmax]
        where
          !kmin = max 0 (n - (klen - 1))
          !kmax = min n (slen - 1)
  {-# INLINE plus  #-}
  {-# INLINE zero  #-}
  {-# INLINE times #-}
  {-# INLINE one   #-}

instance Ring a => Ring (Vector a) where
  negate = Vector.map negate
  {-# INLINE negate #-}

instance (UV.Unbox a, Semiring a) => Semiring (UV.Vector a) where
  zero = UV.empty
  one  = UV.singleton one
  plus xs ys =
    case compare (UV.length xs) (UV.length ys) of
      EQ -> UV.zipWith (+) xs ys
      LT -> UV.unsafeAccumulate (+) ys (UV.indexed xs)
      GT -> UV.unsafeAccumulate (+) xs (UV.indexed ys)
  times signal kernel
    | UV.null signal = UV.empty
    | UV.null kernel = UV.empty
    | otherwise = UV.generate (slen + klen - 1) f
    where
      !slen = UV.length signal
      !klen = UV.length kernel
      f n = Foldable.foldl'
        (\a k -> a +
                 UV.unsafeIndex signal k *
                 UV.unsafeIndex kernel (n - k)
        )
        zero
        [kmin .. kmax]
        where
          !kmin = max 0 (n - (klen - 1))
          !kmax = min n (slen - 1)
  {-# INLINE plus  #-}
  {-# INLINE zero  #-}
  {-# INLINE times #-}
  {-# INLINE one   #-}

instance (UV.Unbox a, Ring a) => Ring (UV.Vector a) where
  negate = UV.map negate
  {-# INLINE negate #-}

instance (SV.Storable a, Semiring a) => Semiring (SV.Vector a) where
  zero = SV.empty
  one = SV.singleton one
  plus xs ys =
    case compare lxs lys of
      EQ -> SV.zipWith (+) xs ys
      LT -> SV.unsafeAccumulate_ (+) ys (SV.enumFromN 0 lxs) xs
      GT -> SV.unsafeAccumulate_ (+) xs (SV.enumFromN 0 lys) ys
    where
      lxs = SV.length xs
      lys = SV.length ys
  times signal kernel
    | SV.null signal = SV.empty
    | SV.null kernel = SV.empty
    | otherwise = SV.generate (slen + klen - 1) f
      where
        !slen = SV.length signal
        !klen = SV.length kernel
        f n = Foldable.foldl'
          (\a k -> a +
                  SV.unsafeIndex signal k *
                  SV.unsafeIndex kernel (n - k))
                zero
                [kmin .. kmax]
          where
            !kmin = max 0 (n - (klen - 1))
            !kmax = min n (slen - 1)
  {-# INLINE plus  #-}
  {-# INLINE zero  #-}
  {-# INLINE times #-}
  {-# INLINE one   #-}

instance (SV.Storable a, Ring a) => Ring (SV.Vector a) where
  negate = SV.map negate
  {-# INLINE negate #-}
#endif

-- [Section: List fusion]
-- ~~~~~~~~~~~~~~~~~~~~~~~~~~~~~~~~~~~
listAdd, listTimes :: Semiring a => [a] -> [a] -> [a]
listAdd [] ys = ys
listAdd xs [] = xs
listAdd (x:xs) (y:ys) = (x + y) : listAdd xs ys
{-# NOINLINE [0] listAdd #-}

listTimes _  [] = []
listTimes xs ys = List.foldr f [] xs
  where
    f x zs = List.foldr (g x) id ys (zero : zs)
    g x y a []     = x `times` y : a []
    g x y a (z:zs) = x `times` y `plus` z : a zs
{-# NOINLINE [0] listTimes #-}

type ListBuilder a = forall b. (a -> b -> b) -> b -> b

{-# RULES
"listAddFB/left"  forall    (g :: ListBuilder a). listAdd    (build g) = listAddFBL g
"listAddFB/right" forall xs (g :: ListBuilder a). listAdd xs (build g) = listAddFBR xs g
  #-}

-- a definition of listAdd which can be fused on its left argument
listAddFBL :: Semiring a => ListBuilder a -> [a] -> [a]
listAddFBL xf = xf f id where
  f x xs (y:ys) = x + y : xs ys
  f x xs []     = x : xs []

-- a definition of listAdd which can be fused on its right argument
listAddFBR :: Semiring a => [a] -> ListBuilder a -> [a]
listAddFBR xs' yf = yf f id xs' where
  f y ys (x:xs) = x + y : ys xs
  f y ys []     = y : ys []<|MERGE_RESOLUTION|>--- conflicted
+++ resolved
@@ -86,13 +86,8 @@
 import           Data.Map (Map)
 import qualified Data.Map as Map
 #endif
-<<<<<<< HEAD
 import           Data.Monoid (Monoid(..),Dual(..), Product(..), Sum(..))
 import           Data.Ord (Ord)
-=======
-import           Data.Monoid (Monoid(..), Dual(..))
-import           Data.Ord (Ord(..), Ordering(..), compare)
->>>>>>> d7d47c3d
 #if MIN_VERSION_base(4,6,0)
 import           Data.Ord (Down(..))
 #endif
